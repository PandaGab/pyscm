"""
    pyscm -- The Set Covering Machine in Python
    Copyright (C) 2017 Alexandre Drouin

    This program is free software: you can redistribute it and/or modify
    it under the terms of the GNU General Public License as published by
    the Free Software Foundation, either version 3 of the License, or
    (at your option) any later version.

    This program is distributed in the hope that it will be useful,
    but WITHOUT ANY WARRANTY; without even the implied warranty of
    MERCHANTABILITY or FITNESS FOR A PARTICULAR PURPOSE.  See the
    GNU General Public License for more details.

    You should have received a copy of the GNU General Public License
    along with this program.  If not, see <http://www.gnu.org/licenses/>.

"""
from __future__ import print_function, division, absolute_import, unicode_literals
from six import iteritems

import logging
import numpy as np

from sklearn.base import BaseEstimator, ClassifierMixin
from sklearn.metrics import accuracy_score
from sklearn.utils.validation import check_X_y, check_array, check_is_fitted,  check_random_state
from warnings import warn

from ._scm_utility import find_max as find_max_utility  # cpp extensions
from .model import ConjunctionModel, DisjunctionModel
from .rules import DecisionStump
from .utils import _class_to_string


class BaseSetCoveringMachine(BaseEstimator, ClassifierMixin):
    def __init__(self, p=1.0, model_type="conjunction", max_rules=10, random_state=None):
        self.p = p
        self.model_type = model_type
        self.max_rules = max_rules
        self.random_state = random_state

    def get_params(self, deep=True):
        return {"p": self.p, "model_type": self.model_type, "max_rules": self.max_rules,
                "random_state": self.random_state}

    def set_params(self, **parameters):
        for parameter, value in iteritems(parameters):
            setattr(self, parameter, value)
        return self

    def fit(self, X, y, iteration_callback=None, **fit_params):
        """
        Fit a SCM model.

        Parameters:
        -----------
        X: array-like, shape=[n_examples, n_features]
            The feature of the input examples.
        y : array-like, shape = [n_samples]
            The labels of the input examples.
        iteration_callback: function(model)
            A function that is called each time a rule is added to the model.

        Returns:
        --------
        self: object
            Returns self.

        """
        random_state = check_random_state(self.random_state)

        if self.model_type == "conjunction":
            self._add_attribute_to_model = self._append_conjunction_model
            self._get_example_idx_by_class = self._get_example_idx_by_class_conjunction
        elif self.model_type == "disjunction":
            self._add_attribute_to_model = self._append_disjunction_model
            self._get_example_idx_by_class = self._get_example_idx_by_class_disjunction
        else:
            raise ValueError("Unsupported model type.")

        # Initialize callbacks
        if iteration_callback is None:
            iteration_callback = lambda x: None

        # Parse additional fit parameters
        logging.debug("Parsing additional fit parameters")
        utility_function_additional_args = {}
        if fit_params is not None:
            for key, value in iteritems(fit_params):
                if key[:9] == "utility__":
                    utility_function_additional_args[key[9:]] = value

        # Validate the input data
        logging.debug("Validating the input data")
        X, y = check_X_y(X, y)
        X = np.asarray(X, dtype=np.double)
        self.classes_, y, total_n_ex_by_class = np.unique(y, return_inverse=True, return_counts=True)
        if len(self.classes_) != 2:
            raise ValueError("y must contain two unique classes.")
        logging.debug("The data contains {0:d} examples. Negative class is {1!s} (n: {2:d}) and positive class is {3!s} (n: {4:d}).".format(len(y), self.classes_[0], total_n_ex_by_class[0], self.classes_[1], total_n_ex_by_class[1]))

        # Invert the classes if we are learning a disjunction
        logging.debug("Preprocessing example labels")
        pos_ex_idx, neg_ex_idx = self._get_example_idx_by_class(y)
        y = np.zeros(len(y), dtype=np.int)
        y[pos_ex_idx] = 1
        y[neg_ex_idx] = 0

        # Presort all the features
        logging.debug("Presorting all features")
        X_argsort_by_feature_T = np.argsort(X, axis=0).T.copy()

        # Create an empty model
        logging.debug("Initializing empty model")
        self.model_ = ConjunctionModel() if self.model_type == "conjunction" else DisjunctionModel()

        logging.debug("Training start")
        remaining_example_idx = np.arange(len(y))
        remaining_negative_example_idx = neg_ex_idx
        while len(remaining_negative_example_idx) > 0 and len(self.model_) < self.max_rules:
            logging.debug("Finding the optimal rule to add to the model")
            opti_utility, \
            opti_feat_idx, \
            opti_threshold, \
<<<<<<< HEAD
            opti_kind, \
            opti_N, \
            opti_P_bar = self._get_best_utility_rules(X, y, X_argsort_by_feature, remaining_example_idx.copy(),
                                                      **utility_function_additional_args)
=======
            opti_kind = self._get_best_utility_rules(X, y, X_argsort_by_feature_T, remaining_example_idx.copy(),
                                                     **utility_function_additional_args)
>>>>>>> 64adb9fb

            # TODO: Support user specified tiebreaker
            logging.debug("Tiebreaking. Found %d optimal rules" % len(opti_feat_idx))
            if len(opti_feat_idx) > 1:
                trainig_risk_decrease = 1.0 * opti_N - opti_P_bar
                keep_idx = np.where(trainig_risk_decrease == trainig_risk_decrease.max())[0][0]
            else:
                keep_idx = 0
            stump = DecisionStump(feature_idx=opti_feat_idx[keep_idx], threshold=opti_threshold[keep_idx],
                                  kind="greater" if opti_kind[keep_idx] == 0 else "less_equal")

            logging.debug("The best rule has utility {0:.3f}".format(opti_utility))
            self._add_attribute_to_model(stump)

            logging.debug("Discarding all examples that the rule classifies as negative")
            remaining_example_idx = remaining_example_idx[stump.classify(X[remaining_example_idx])]
            remaining_negative_example_idx = remaining_negative_example_idx[stump.classify(X[remaining_negative_example_idx])]
            logging.debug("There are {0:d} examples remaining ({1:d} negatives)".format(len(remaining_example_idx),
                                                                              len(remaining_negative_example_idx)))

            iteration_callback(self.model_)

        logging.debug("Training completed")

        self.rule_importances_ = []  # TODO: implement rule importances (like its done in Kover)

        return self

    def predict(self, X):
        """
        Predict class

        Parameters:
        -----------
        X: array-like, shape=[n_examples, n_features]
            The feature of the input examples.

        Returns:
        --------
        predictions: numpy_array, shape=[n_examples]
            The predicted class for each example.

        """
        check_is_fitted(self, ["model_", "rule_importances_", "classes_"])
        X = check_array(X)
        return self.classes_[self.model_.predict(X)]

    def predict_proba(self, X):
        """
        Predict class probabilities

        Parameters:
        -----------
        X: array-like, shape=(n_examples, n_features)
            The feature of the input examples.

        Returns:
        --------
        p : array of shape = [n_examples, 2]
            The class probabilities for each example. Classes are ordered by lexicographic order.

        """
        warn("SetCoveringMachines do not support probabilistic predictions. The returned values will be zero or one.",
             RuntimeWarning)
        check_is_fitted(self, ["model_", "rule_importances_", "classes_"])
        X = check_array(X)
        pos_proba = self.classes_[self.model_.predict(X)]
        neg_proba = 1.0 - pos_proba
        return np.hstack((neg_proba.reshape(-1, 1), pos_proba.reshape(-1, 1)))

    def score(self, X, y):
        """
        Predict classes of examples and measure accuracy

        Parameters:
        -----------
        X: array-like, shape=(n_examples, n_features)
            The feature of the input examples.
        y : array-like, shape = [n_samples]
            The labels of the input examples.

        Returns:
        --------
        accuracy: float
            The proportion of correctly classified examples.

        """
        check_is_fitted(self, ["model_", "rule_importances_", "classes_"])
        X, y = check_X_y(X, y)
        return accuracy_score(y_true=y, y_pred=self.predict(X))

    def _append_conjunction_model(self, new_rule):
        self.model_.add(new_rule)
        logging.debug("Attribute added to the model: " + str(new_rule))
        return new_rule

    def _append_disjunction_model(self, new_rule):
        new_rule = new_rule.inverse()
        self.model_.add(new_rule)
        logging.debug("Attribute added to the model: " + str(new_rule))
        return new_rule

    def _get_example_idx_by_class_conjunction(self, y):
        positive_example_idx = np.where(y == 1)[0]
        negative_example_idx = np.where(y == 0)[0]
        return positive_example_idx, negative_example_idx

    def _get_example_idx_by_class_disjunction(self, y):
        positive_example_idx = np.where(y == 0)[0]
        negative_example_idx = np.where(y == 1)[0]
        return positive_example_idx, negative_example_idx

    def __str__(self):
        return _class_to_string(self)


class SetCoveringMachineClassifier(BaseSetCoveringMachine):
    """
    A Set Covering Machine classifier

    [1]_ Marchand, M., & Shawe-Taylor, J. (2002). The set covering machine.
    Journal of Machine Learning Research, 3(Dec), 723-746.

    Parameters:
    -----------
    p: float
        The trade-off parameter for the utility function (suggestion: use values >= 1).
    model_type: str, default="conjunction"
        The model type (conjunction or disjunction).
    max_rules: int, default=10
        The maximum number of rules in the model.
    random_state: int, np.random.RandomState or None, default=None
        The random state.

    """
    def __init__(self, p=1.0, model_type=str("conjunction"), max_rules=10, random_state=None):
        super(SetCoveringMachineClassifier, self).__init__(p=p, model_type=model_type, max_rules=max_rules,
                                                           random_state=random_state)

    def _get_best_utility_rules(self, X, y, X_argsort_by_feature_T, example_idx):
        return find_max_utility(self.p, X, y, X_argsort_by_feature_T, example_idx)<|MERGE_RESOLUTION|>--- conflicted
+++ resolved
@@ -123,18 +123,13 @@
             opti_utility, \
             opti_feat_idx, \
             opti_threshold, \
-<<<<<<< HEAD
             opti_kind, \
             opti_N, \
-            opti_P_bar = self._get_best_utility_rules(X, y, X_argsort_by_feature, remaining_example_idx.copy(),
+            opti_P_bar = self._get_best_utility_rules(X, y, X_argsort_by_feature_T, remaining_example_idx.copy(),
                                                       **utility_function_additional_args)
-=======
-            opti_kind = self._get_best_utility_rules(X, y, X_argsort_by_feature_T, remaining_example_idx.copy(),
-                                                     **utility_function_additional_args)
->>>>>>> 64adb9fb
 
             # TODO: Support user specified tiebreaker
-            logging.debug("Tiebreaking. Found %d optimal rules" % len(opti_feat_idx))
+            logging.debug("Tiebreaking. Found {0:d} optimal rules".format(len(opti_feat_idx)))
             if len(opti_feat_idx) > 1:
                 trainig_risk_decrease = 1.0 * opti_N - opti_P_bar
                 keep_idx = np.where(trainig_risk_decrease == trainig_risk_decrease.max())[0][0]
