"""
    pyscm -- The Set Covering Machine in Python
    Copyright (C) 2017 Alexandre Drouin

    This program is free software: you can redistribute it and/or modify
    it under the terms of the GNU General Public License as published by
    the Free Software Foundation, either version 3 of the License, or
    (at your option) any later version.

    This program is distributed in the hope that it will be useful,
    but WITHOUT ANY WARRANTY; without even the implied warranty of
    MERCHANTABILITY or FITNESS FOR A PARTICULAR PURPOSE.  See the
    GNU General Public License for more details.

    You should have received a copy of the GNU General Public License
    along with this program.  If not, see <http://www.gnu.org/licenses/>.

"""
from __future__ import print_function, division, absolute_import, unicode_literals
from six import iteritems

import logging
import numpy as np

from sklearn.base import BaseEstimator, ClassifierMixin
from sklearn.metrics import accuracy_score
from sklearn.utils.validation import check_X_y, check_array, check_is_fitted,  check_random_state

from ._scm_utility import find_max as find_max_utility  # cpp extensions
from .model import ConjunctionModel, DisjunctionModel
from .rules import DecisionStump
from .utils import _class_to_string


class BaseSetCoveringMachine(BaseEstimator, ClassifierMixin):
    def __init__(self, p=1.0, model_type="conjunction", max_rules=10, random_state=None):
        if model_type == "conjunction":
            self._add_attribute_to_model = self._append_conjunction_model
            self._get_example_idx_by_class = self._get_example_idx_by_class_conjunction
        elif model_type == "disjunction":
            self._add_attribute_to_model = self._append_disjunction_model
            self._get_example_idx_by_class = self._get_example_idx_by_class_disjunction
        else:
            raise ValueError("Unsupported model type.")

        self.p = p
        self.model_type = model_type
        self.max_rules = max_rules
        self.random_state = check_random_state(random_state)

    def get_params(self, deep=True):
        return {"p": self.p, "model_type": self.model_type, "max_rules": self.max_rules,
                "random_state": self.random_state}

    def set_params(self, **parameters):
<<<<<<< HEAD
        for parameter, value in iteritems(parameters):
            self.setattr(parameter, value)
=======
        for parameter, value in parameters.items():
            setattr(self, parameter, value)
>>>>>>> c6938dd4
        return self

    def fit(self, X, y, iteration_callback=None, **fit_params):
        """
        Fit a SCM model.
        """
        # Initialize callbacks
        if iteration_callback is None:
            iteration_callback = lambda x: None

        # Parse additional fit parameters
        logging.debug("Parsing additional fit parameters")
        utility_function_additional_args = {}
        if fit_params is not None:
            for key, value in iteritems(fit_params):
                if key[:9] == "utility__":
                    utility_function_additional_args[key[9:]] = value

        # Validate the input data
        logging.debug("Validating the input data")
        X, y = check_X_y(X, y)
        self.classes_, y, total_n_ex_by_class = np.unique(y, return_inverse=True, return_counts=True)
        if len(self.classes_) != 2:
            raise ValueError("y must contain two unique classes.")
        logging.debug("The data contains %d examples. Negative class is %s (n: %d) and positive class is %s (n: %d)." %
                      (len(y), self.classes_[0], total_n_ex_by_class[0], self.classes_[1], total_n_ex_by_class[1]))

        # Invert the classes if we are learning a disjunction
        logging.debug("Preprocessing example labels")
        pos_ex_idx, neg_ex_idx = self._get_example_idx_by_class(y)
        y = np.zeros(len(y), dtype=np.int)
        y[pos_ex_idx] = 1
        y[neg_ex_idx] = 0

        # Presort all the features
        logging.debug("Presorting all features")
        X_argsort_by_feature = np.argsort(X, axis=0)

        # Create an empty model
        logging.debug("Initializing empty model")
        self.model_ = ConjunctionModel() if self.model_type == "conjunction" else DisjunctionModel()

        logging.debug("Training start")
        remaining_example_idx = np.arange(len(y))
        remaining_negative_example_idx = neg_ex_idx
        while len(remaining_negative_example_idx) > 0 and len(self.model_) < self.max_rules:
            logging.debug("Finding the optimal rule to add to the model")
            opti_utility, \
            opti_feat_idx, \
            opti_threshold, \
            opti_kind = self._get_best_utility_rules(X, y, X_argsort_by_feature, remaining_example_idx.copy(),
                                                     **utility_function_additional_args)

            # TODO: Support user specified tiebreaker
            logging.debug("Tiebreaking. Found %d optimal rules" % len(opti_feat_idx))
            keep_idx = self.random_state.randint(0, len(opti_feat_idx))
            stump = DecisionStump(feature_idx=opti_feat_idx[keep_idx], threshold=opti_threshold[keep_idx],
                                  kind="greater" if opti_kind[keep_idx] == 0 else "less_equal")

            logging.debug("The best rule has utility %.3f" % opti_utility)
            self._add_attribute_to_model(stump)

            logging.debug("Discarding all examples that the rule classifies as negative")
            remaining_example_idx = remaining_example_idx[stump.classify(X[remaining_example_idx])]
            remaining_negative_example_idx = remaining_negative_example_idx[stump.classify(X[remaining_negative_example_idx])]
            logging.debug("There are %d examples remaining (%d negatives)" % (len(remaining_example_idx),
                                                                              len(remaining_negative_example_idx)))

            iteration_callback(self.model_)

        logging.debug("Training completed")

        self.rule_importances_ = []  # TODO: implement rule importances (like its done in Kover)

    def predict(self, X):
        """
        Compute binary predictions.

        Parameters:
        -----------
        X: numpy_array, shape=(n_examples,)
            The feature vectors associated to some examples.

        Returns:
        --------
        predictions: numpy_array, shape=(n_examples,)
            The predicted class for each example.
        """
        check_is_fitted(self, ["model_", "rule_importances_", "classes_"])
        X = check_array(X)
        return self.classes_[self.model_.predict(X)]

    def score(self, X, y):
        check_is_fitted(self, ["model_", "rule_importances_", "classes_"])
        X, y = check_X_y(X, y)
        return accuracy_score(y_true=y, y_pred=self.predict(X))

    def _append_conjunction_model(self, new_rule):
        self.model_.add(new_rule)
        logging.debug("Attribute added to the model: " + str(new_rule))
        return new_rule

    def _append_disjunction_model(self, new_rule):
        new_rule = new_rule.inverse()
        self.model_.add(new_rule)
        logging.debug("Attribute added to the model: " + str(new_rule))
        return new_rule

    def _get_example_idx_by_class_conjunction(self, y):
        positive_example_idx = np.where(y == 1)[0]
        negative_example_idx = np.where(y == 0)[0]
        return positive_example_idx, negative_example_idx

    def _get_example_idx_by_class_disjunction(self, y):
        positive_example_idx = np.where(y == 0)[0]
        negative_example_idx = np.where(y == 1)[0]
        return positive_example_idx, negative_example_idx

    def __str__(self):
        return _class_to_string(self)


class SetCoveringMachineClassifier(BaseSetCoveringMachine):
    def _get_best_utility_rules(self, X, y, X_argsort_by_feature, example_idx):
        return find_max_utility(self.p, X, y, X_argsort_by_feature, example_idx)<|MERGE_RESOLUTION|>--- conflicted
+++ resolved
@@ -53,13 +53,8 @@
                 "random_state": self.random_state}
 
     def set_params(self, **parameters):
-<<<<<<< HEAD
         for parameter, value in iteritems(parameters):
-            self.setattr(parameter, value)
-=======
-        for parameter, value in parameters.items():
             setattr(self, parameter, value)
->>>>>>> c6938dd4
         return self
 
     def fit(self, X, y, iteration_callback=None, **fit_params):
