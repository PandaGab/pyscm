#ifndef CPP_EXTENSIONS_BEST_UTILITY_H
#define CPP_EXTENSIONS_BEST_UTILITY_H

#include <iostream>
#include <cmath>
#include <cstdint>
#include <algorithm>

#include "double_utils.h"

#define MEM_RESIZE_INCREASE_FACTOR 2

class BestUtility{
private:
    int mem_size;
public:
    double best_utility;
    long *best_feat_idx;
    double *best_feat_threshold;
    uint8_t *best_feat_kind;
    double *best_N;
    double *best_P_bar;
    int best_n_equiv;

    BestUtility(int const &memory_size){
        this->best_utility = - INFINITY;
        this->best_n_equiv = 0;
        this->resize(memory_size);
    }

    ~BestUtility(){
        delete [] this->best_feat_idx;
        delete [] this->best_feat_threshold;
        delete [] this->best_feat_kind;
        delete [] this->best_N;
        delete [] this->best_P_bar;
    }

    inline void add_equivalent(long const &feature_idx, double const &threshold, uint8_t const &kind,
                                double const &N, double const &P_bar);
    inline void clear();
    inline void resize(int const &memory_size);
    inline void set_utility(double const &utility);
    inline bool operator >(double const& utility);
    inline bool operator <(double const& utility);
    inline bool operator ==(double const& utility);
};

inline void BestUtility::add_equivalent(long const &feature_idx, double const &threshold, uint8_t const &kind,
                                        double const &N, double const &P_bar) {
    if(this->best_n_equiv == this->mem_size){
        // We need to resize the array
        this->resize((this->mem_size > 1 ? this->mem_size : 2) * MEM_RESIZE_INCREASE_FACTOR);
    }
    this->best_feat_idx[this->best_n_equiv] = feature_idx;
    this->best_feat_threshold[this->best_n_equiv] = threshold;
    this->best_feat_kind[this->best_n_equiv] = kind;
    this->best_N[this->best_n_equiv] = N;
    this->best_P_bar[this->best_n_equiv] = P_bar;
    best_n_equiv ++;
}

inline void BestUtility::clear() {
    this->best_n_equiv = 0;
}

inline void BestUtility::resize(int const &memory_size) {
    long *best_feat_idx_new = new long[memory_size];
    double *best_feat_threshold_new = new double[memory_size];
    uint8_t* best_feat_kind_new = new uint8_t[memory_size];
    double *best_N_new = new double[memory_size];
    double *best_P_bar_new = new double[memory_size];

    // Copy the data
    bool copied = false;
    if (this->best_n_equiv >= 1){
        copied = true;
<<<<<<< HEAD
        best_feat_idx_new[i] = this->best_feat_idx[i];
        best_feat_threshold_new[i] = this->best_feat_threshold[i];
        best_feat_kind_new[i] = this->best_feat_kind[i];
        best_N_new[i] = this->best_N[i];
        best_P_bar_new[i] = this->best_P_bar[i];
=======
        std::copy_n(this->best_feat_idx, this->best_n_equiv, best_feat_idx_new);
        std::copy_n(this->best_feat_threshold, this->best_n_equiv, best_feat_threshold_new);
        std::copy_n(this->best_feat_kind, this->best_n_equiv, best_feat_kind_new);
>>>>>>> 64adb9fb
    }
    if(copied){
        delete [] this->best_feat_idx;
        delete [] this->best_feat_threshold;
        delete [] this->best_feat_kind;
        delete [] this->best_N;
        delete [] this->best_P_bar;
    }

    this->best_feat_idx = best_feat_idx_new;
    this->best_feat_threshold = best_feat_threshold_new;
    this->best_feat_kind = best_feat_kind_new;
    this->mem_size = memory_size;
    this->best_N = best_N_new;
    this->best_P_bar = best_P_bar_new;
}

inline void BestUtility::set_utility(double const &utility) {
    this->best_utility = utility;
}

inline bool BestUtility::operator>(double const &utility) {
    return greater(this->best_utility, utility);
}

inline bool BestUtility::operator<(double const &utility) {
    return less(this->best_utility, utility);
}

inline bool BestUtility::operator==(double const &utility) {
    return equal(utility, this->best_utility);
}

#endif //CPP_EXTENSIONS_BEST_UTILITY_H<|MERGE_RESOLUTION|>--- conflicted
+++ resolved
@@ -18,8 +18,8 @@
     long *best_feat_idx;
     double *best_feat_threshold;
     uint8_t *best_feat_kind;
-    double *best_N;
-    double *best_P_bar;
+    int *best_N;
+    int *best_P_bar;
     int best_n_equiv;
 
     BestUtility(int const &memory_size){
@@ -37,7 +37,7 @@
     }
 
     inline void add_equivalent(long const &feature_idx, double const &threshold, uint8_t const &kind,
-                                double const &N, double const &P_bar);
+                                int const &N, int const &P_bar);
     inline void clear();
     inline void resize(int const &memory_size);
     inline void set_utility(double const &utility);
@@ -47,7 +47,7 @@
 };
 
 inline void BestUtility::add_equivalent(long const &feature_idx, double const &threshold, uint8_t const &kind,
-                                        double const &N, double const &P_bar) {
+                                        int const &N, int const &P_bar) {
     if(this->best_n_equiv == this->mem_size){
         // We need to resize the array
         this->resize((this->mem_size > 1 ? this->mem_size : 2) * MEM_RESIZE_INCREASE_FACTOR);
@@ -68,24 +68,19 @@
     long *best_feat_idx_new = new long[memory_size];
     double *best_feat_threshold_new = new double[memory_size];
     uint8_t* best_feat_kind_new = new uint8_t[memory_size];
-    double *best_N_new = new double[memory_size];
-    double *best_P_bar_new = new double[memory_size];
+    int *best_N_new = new int[memory_size];
+    int *best_P_bar_new = new int[memory_size];
 
     // Copy the data
     bool copied = false;
     if (this->best_n_equiv >= 1){
         copied = true;
-<<<<<<< HEAD
-        best_feat_idx_new[i] = this->best_feat_idx[i];
-        best_feat_threshold_new[i] = this->best_feat_threshold[i];
-        best_feat_kind_new[i] = this->best_feat_kind[i];
-        best_N_new[i] = this->best_N[i];
-        best_P_bar_new[i] = this->best_P_bar[i];
-=======
         std::copy_n(this->best_feat_idx, this->best_n_equiv, best_feat_idx_new);
         std::copy_n(this->best_feat_threshold, this->best_n_equiv, best_feat_threshold_new);
         std::copy_n(this->best_feat_kind, this->best_n_equiv, best_feat_kind_new);
->>>>>>> 64adb9fb
+        std::copy_n(this->best_N, this->best_n_equiv, best_N_new);
+        std::copy_n(this->best_P_bar, this->best_n_equiv, best_P_bar_new);
+
     }
     if(copied){
         delete [] this->best_feat_idx;
